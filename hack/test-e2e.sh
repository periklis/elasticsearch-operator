--- conflicted
+++ resolved
@@ -1,64 +1,5 @@
 #!/bin/bash
 
-<<<<<<< HEAD
-if [ -n "${DEBUG:-}" ]; then
-    set -x
-fi
-
-IMAGE_ELASTICSEARCH_OPERATOR=${IMAGE_ELASTICSEARCH_OPERATOR:-quay.io/openshift/origin-elasticsearch-operator:latest}
-
-if [ -n "${IMAGE_FORMAT:-}" ] ; then
-  IMAGE_ELASTICSEARCH_OPERATOR=$(sed -e "s,\${component},elasticsearch-operator," <(echo $IMAGE_FORMAT))
-fi
-LOGGING_IMAGE_STREAM=${LOGGING_IMAGE_STREAM:-stable}
-ELASTICSEARCH_IMAGE=${ELASTICSEARCH_IMAGE:-registry.svc.ci.openshift.org/ocp/$LOGGING_IMAGE_STREAM:logging-elasticsearch6}
-
-KUBECONFIG=${KUBECONFIG:-$HOME/.kube/config}
-
-repo_dir="$(dirname $0)/.."
-
-manifest=$(mktemp)
-files="01-service-account.yaml 02-role.yaml 03-role-bindings.yaml 05-deployment.yaml"
-pushd manifests;
-  for f in ${files}; do
-     cat ${f} >> ${manifest};
-  done;
-popd
-# update the manifest with the image built by ci
-sed -i "s,quay.io/openshift/origin-elasticsearch-operator:latest,${IMAGE_ELASTICSEARCH_OPERATOR}," ${manifest}
-sed -i "s,quay.io/openshift/origin-logging-elasticsearch6:latest,${ELASTICSEARCH_IMAGE}," ${manifest}
-
-if [ "${REMOTE_CLUSTER:-false}" = false ] ; then
-  sudo sysctl -w vm.max_map_count=262144 ||:
-fi
-
-TEST_NAMESPACE="${TEST_NAMESPACE:-e2e-test-${RANDOM}}"
-
-if oc get project ${TEST_NAMESPACE} > /dev/null 2>&1 ; then
-  echo using existing project ${TEST_NAMESPACE}
-else
-  oc create namespace ${TEST_NAMESPACE}
-fi
-
-sed -i "s/namespace: openshift-logging/namespace: ${TEST_NAMESPACE}/g" ${manifest}
-
-oc create -n ${TEST_NAMESPACE} -f \
-https://raw.githubusercontent.com/coreos/prometheus-operator/master/example/prometheus-operator-crd/prometheusrule.crd.yaml || :
-oc create -n ${TEST_NAMESPACE} -f \
-https://raw.githubusercontent.com/coreos/prometheus-operator/master/example/prometheus-operator-crd/servicemonitor.crd.yaml || :
-
-TEST_NAMESPACE=${TEST_NAMESPACE} go test ./test/e2e/... \
-  -root=$(pwd) \
-  -kubeconfig=${KUBECONFIG} \
-  -globalMan manifests/04-crd.yaml \
-  -namespacedMan ${manifest} \
-  -v \
-  -parallel=1 \
-  -singleNamespace \
-  -timeout 1200s
-
-oc delete namespace ${TEST_NAMESPACE}
-=======
 current_dir=$(dirname "${BASH_SOURCE[0]}" )
 source "${current_dir}/lib/init.sh"
 source "${current_dir}/lib/util/logs.sh"
@@ -84,5 +25,4 @@
 
 if [[ -n "${failed:-}" ]]; then
     exit 1
-fi
->>>>>>> 8993ab9c
+fi